--- conflicted
+++ resolved
@@ -498,10 +498,6 @@
 			// Cannot word wrap huge files anyways, so it doesn't really matter
 			return false;
 		}
-<<<<<<< HEAD
-
-=======
->>>>>>> 685f8f40
 		let smallLineCharCount = 0;
 		let longLineCharCount = 0;
 
